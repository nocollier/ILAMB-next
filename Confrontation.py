import os
import glob
from Variable import Variable
import numpy as np
import matplotlib.pyplot as plt
import pandas as pd
import xarray as xr
from Post import *
from Regions import Regions

ilamb_regions = Regions()

def is_spatially_aligned(a,b):
    """Are the lats and lons of a and b aligned?

    """
    if a.lat_name is None or b.lat_name is None: return False
    if a.lon_name is None or b.lon_name is None: return False
    if a.ds[a.lat_name].size != b.ds[b.lat_name].size: return False
    if a.ds[a.lon_name].size != b.ds[b.lon_name].size: return False
    if not np.allclose(a.ds[a.lat_name],b.ds[b.lat_name]): return False
    if not np.allclose(a.ds[a.lon_name],b.ds[b.lon_name]): return False
    return True

def pick_grid_aligned(r0,c0,r,c):
    """Pick variables for r and c such that they are grid aligned without recomputing if not needed.

    """
    if is_spatially_aligned(r0,c0): return r0,c0
    if (r is not None) and (c is not None):
        if is_spatially_aligned(r,c): return r,c
    return r0.nestSpatialGrids(c0)

def adjust_lon(a,b):
    """When comparing b to a, we need their longitudes uniformly in [-180,180) or [0,360).

    """
    if a.lon_name is None or b.lon_name is None: return a,b
    a360 = (a.ds[a.lon_name].min() >= 0)*(a.ds[a.lon_name].max() <= 360)
    b360 = (b.ds[b.lon_name].min() >= 0)*(b.ds[b.lon_name].max() <= 360)
    if a360 and not b360:
        b.ds[b.lon_name] = b.ds[b.lon_name] % 360
        b.ds = b.ds.sortby(b.lon_name)
    elif not a360 and b360:
        b.ds[b.lon_name] = (b.ds[b.lon_name]+180) % 360-180
        b.ds = b.ds.sortby(b.lon_name)
    return a,b

def make_time_comparable(a,b):
    """The time dimension must be in a comporable format.

    """
    if 'time' not in a.ds[a.varname].dims: return a,b
    if 'time' not in b.ds[b.varname].dims: return a,b
    for v in [a,b]:
        v.ds['time'] = pd.to_datetime(v.ds['time'].dt.strftime("%Y-%m-%d %H:%M"))
        if 'bounds' in v.ds['time'].attrs:
            tb = v.ds['time'].attrs['bounds']
            if tb in v.ds:
                v.ds[tb] = pd.to_datetime(v.ds[tb].dt.strftime("%Y-%m-%d %H:%M"))
    return a,b

def trim_time(a,b):
    """When comparing b to a, we need only the maximal amount of temporal overlap.

    """
    if 'time' not in a.ds[a.varname].dims: return a,b
    if 'time' not in b.ds[b.varname].dims: return a,b
    at0,atf = a.timeBounds()
    bt0,btf = b.timeBounds()
    tol = int(1*24*3600*1e9) # 1 day in nanoseconds
    t0 = max(at0,bt0)-tol
    tf = min(atf,btf)+tol
    a.ds = a.ds.sel(time=slice(t0,tf))
    b.ds = b.ds.sel(time=slice(t0,tf))
    return a,b

def sanitize_into_dataset(d):
    """Cleanup dictionaries for use in creation of a xarray dataset.

    """
    ds = {}

    # group dataarrays by unique sets of lats/lons and rename as needed
    lats = {}; lons = {}
    for key in d:
        v = d[key]
        if v.lat_name is None: continue
        if v.lon_name is None: continue
        lat = v.ds[v.lat_name]
        lon = v.ds[v.lon_name]
        if lat.size not in lats: lats[lat.size] = []
        if lon.size not in lons: lons[lon.size] = []
        lats[lat.size].append(key)
        lons[lon.size].append(key)
    assert len(lats) == len(lons)
    lat_name = "lat"; lon_name = "lon"
    for nlat,nlon in zip(sorted(lats.keys()),sorted(lons.keys())):
        assert(len(set(lats[nlat]).difference(set(lons[nlon])))==0)
        for name in lats[nlat]:
            v = d[name]
            da = v.ds[v.varname]
            ds[name] = da.rename({v.lat_name:lat_name,v.lon_name:lon_name})
        lat_name += "_"
        lon_name += "_"

    # group remaining dataaarays by unqiue sets of times and rename as needed
    times = {}
    for key in set(d.keys()).difference(set(ds.keys())):
        v = d[key]
        if 'time' not in v.ds[v.varname].dims: continue
        t = v.ds['time']
        if t.size not in times: times[t.size] = []
        times[t.size].append(key)
    t_name = "time"
    for nt in sorted(times.keys()):
        for name in times[nt]:
            v = d[name]
            da = v.ds[v.varname]
            ds[name] = da.rename({'time':t_name})
        t_name += "_"

    # make sure we dealt with everything
    for key in set(d.keys()).difference(set(ds.keys())): ds[key] = d[key].ds[key]
    keep = ['_FillValue','units','ilamb','analysis','region','longname','rendered']
    for name in ds:
        ds[name].attrs = { key:val for key,val in ds[name].attrs.items() if key in keep }
    ds = xr.Dataset(ds)
    return ds

def overall_score(df):
    """Adds a overall score as the mean of all scores in the input dataframe by region.

    """
    os = df[df.ScalarType=='score']
    model = os.Model.unique()[0]
    nr = len(os.Region.unique())
    os = os.groupby('Region').mean()
    df = pd.concat([df,pd.DataFrame({'Model'      : [model]*nr,
                                     'Region'     : list(os.index),
                                     'ScalarName' : ['Overall Score']*nr,
                                     'ScalarType' : ['score']*nr,
                                     'Units'      : ['1']*nr,
                                     'Data'       : list(os.Data)},
                                    columns=['Model','Region','ScalarName','ScalarType','Units','Data'])],
                   ignore_index=True)
    return df

def add_analysis_name(name,*args):
    """For each dictionary in args and each variable therein, add the analysis name to the attributes.

    """
    for a in args:
        for key in a:
            v = a[key]
            v.ds[v.varname].attrs['analysis'] = name
    return args

def ScoreBias(r0,c0,r=None,c=None,regions=[None],df_errs=None):
    """

    """
    v = r0.varname
    aname = "Bias"
    sdim = "site" if r0.sites() else "space"

    # period means on original grids
    rm0 = r0.integrate(dim='time',mean=True) if r0.temporal() else r0
    cm0 = c0.integrate(dim='time',mean=True) if c0.temporal() else c0
    rm0.setAttr("longname","Temporal Mean")
    cm0.setAttr("longname","Temporal Mean")

    if df_errs is None: # as in (Collier, et al., JAMES, 2018)

        # if we have temporal data, the normalizer is the std
        norm0 = r0.std(dim='time') if r0.ds['time'].size > 1 else rm0

        # interpolate to a nested grid
        rm,cm,norm = rm0.nestSpatialGrids(cm0,norm0)
        bias = cm-rm
        bias.setAttr("longname","Bias")

        # do we have reference uncertainties?
        ru = rm.uncertainty()
        un = 0 if ru is None else ru.ds[ru.varname]

        # compute the bias score
        eps  = cm-rm
        eps.ds[eps.varname] = (np.abs(eps.ds[eps.varname])-un).clip(0)
        eps.ds[eps.varname].attrs['units'] = cm.units()
        eps /= norm
        eps.ds[eps.varname] = np.exp(-eps.ds[eps.varname])
        eps.setAttr("longname","Bias Score")

    else: # new methodology based on bias quantiles

        # interpolate to a nested grid
        rm,cm = rm0.nestSpatialGrids(cm0)
        bias = cm-rm
        bias.setAttr("longname","Bias")

        # do we have reference uncertainties?
        ru = rm.uncertainty()
        un = 0 if ru is None else ru.ds[ru.varname]

        # build up the score
        eps = cm-rm
        eps.ds[eps.varname] = (np.abs(eps.ds[eps.varname])-un).clip(0)
        for region in df_errs.region.unique():
            mask = ilamb_regions.getMask(region,bias)
            val  = float(df_errs.loc[(df_errs.variable   == v) &
                                     (df_errs.region     == region) &
                                     (df_errs.percentile == 98),'bias'])
            eps.ds[eps.varname] /= xr.where(mask,1,val)
        eps.ds[eps.varname] = (1-np.abs(eps.ds[eps.varname])).clip(0,1)
        eps.setAttr("units","1")
        eps.setAttr("longname","Bias Score")

    # populate scalars over regions
    df = []
    for region in regions:
        s = rm0.integrate(dim=sdim,mean=True,region=region)
        df.append(['Reference',str(region),aname,'Period Mean','scalar',s.units(),float(s.ds[s.varname].values)])
        s = cm0.integrate(dim=sdim,mean=True,region=region)
        df.append(['model',str(region),aname,'Period Mean','scalar',s.units(),float(s.ds[s.varname].values)])
        s = bias.integrate(dim=sdim,mean=True,region=region)
        df.append(['model',str(region),aname,'Bias','scalar',s.units(),float(s.ds[s.varname].values)])
        s = eps.integrate(dim=sdim,mean=True,region=region)
        df.append(['model',str(region),aname,'Bias Score','score',s.units(),float(s.ds[s.varname].values)])
    df = pd.DataFrame(df,columns=['Model','Region','Analysis','ScalarName','ScalarType','Units','Data'])

    # collect output for intermediate files
    r_plot = {
        "timeint_of_%s"       % v: rm0,
    }
    if ru is not None: r_plot["uncertain"] = ru
    c_plot = {
        "timeint_of_%s"       % v: cm0,
        "bias_map_of_%s"      % v: bias,
        "biasscore_map_of_%s" % v: eps
    }
    r_plot,c_plot = add_analysis_name(aname,r_plot,c_plot)
    return r_plot,c_plot,df

def ScoreRMSE(r0,c0,r=None,c=None,regions=[None],df_errs=None):
    """

    """
    v = r0.varname
    aname = "RMSE"
    sdim = "site" if r0.sites() else "space"

    # validity checks
    if r0.ds['time'].size < 12: return {},{},[]

    if df_errs is None: # as in (Collier, et al., JAMES, 2018)

        # get normalizer and regrid
        norm0 = r0.std(dim='time')
        r,c,norm = r0.nestSpatialGrids(c0,norm0)

        # do we have reference uncertainties?
        ru = r.uncertainty()
        un = 0 if ru is None else ru.ds[ru.varname]

        # compute the RMSE error and score
        rmse = r.rmse(c)
        rmse.setAttr("longname","RMSE")
        r = r.detrend(degree=0)
        c = c.detrend(degree=0)
        crmse = r.rmse(c)
        crmse.setAttr("longname","Centralized RMSE")
        eps = c-r
        del c,r
        eps.ds[eps.varname] = (np.abs(eps.ds[eps.varname])-un).clip(0)**2
        eps.ds[eps.varname].attrs['units'] = "1"
        eps = eps.integrate(dim='time',mean=True)
        eps /= norm
        eps.ds[eps.varname] = np.exp(-eps.ds[eps.varname])
        eps.ds[eps.varname].attrs['units'] = "1"
        eps.setAttr("longname","RMSE Score")

    else:

        # interpolate to a nested grid
        r,c = r0.nestSpatialGrids(c0)

        # do we have reference uncertainties?
        ru = r.uncertainty()
        un = 0 if ru is None else ru.ds[ru.varname]

        # compute the RMSE error and score
        rmse = r.rmse(c)
        rmse.setAttr("longname","RMSE")
        r = r.detrend(degree=0)
        c = c.detrend(degree=0)
        crmse = r.rmse(c)
        crmse.setAttr("longname","Centralized RMSE")

        # build up the score
        eps = r.rmse(c,uncertainty=un)
        del c,r
        for region in df_errs.region.unique():
            mask = ilamb_regions.getMask(region,crmse)
            val  = float(df_errs.loc[(df_errs.variable   == v) &
                                     (df_errs.region     == region) &
                                     (df_errs.percentile == 98),'crmse'])
            eps.ds[eps.varname] /= xr.where(mask,1,val)
        eps.ds[eps.varname] = (1-np.abs(eps.ds[eps.varname])).clip(0,1)
        eps.setAttr("units","1")
        eps.setAttr("longname","RMSE Score")

    # collect output for intermediate files
    r_plot = {}
    c_plot = {
        'rmse_map_of_%s'      % v: rmse,
        'crmse_map_of_%s'     % v: crmse,
        'rmsescore_map_of_%s' % v: eps
    }
    df = []
    for region in regions:
        name = 'spaceint_of_%s_over_%s' % (v,region)
        r_plot[name] = r0.integrate(sdim,mean=True,region=region)
        c_plot[name] = c0.integrate(sdim,mean=True,region=region)
        s = rmse.integrate(sdim,mean=True,region=region)
        df.append(['model',str(region),aname,'RMSE','scalar',s.units(),float(s.ds[s.varname].values)])
        s = eps.integrate(sdim,mean=True,region=region)
        df.append(['model',str(region),aname,'RMSE Score','score',s.units(),float(s.ds[s.varname].values)])
    df = pd.DataFrame(df,columns=['Model','Region','Analysis','ScalarName','ScalarType','Units','Data'])
    r_plot,c_plot = add_analysis_name(aname,r_plot,c_plot)
    return r_plot,c_plot,df

def ScoreCycle(r0,c0,r=None,c=None,regions=[None]):
    """

    """
    if (r0.ds['time'].size < 12 or c0.ds['time'].size < 12): return {},{},[]
    v = r0.varname
    aname = "Annual Cycle"
    sdim = "site" if r0.sites() else "space"

    # compute cycle and month of maximum
    rc0 = r0 if r0.ds['time'].size==12 else r0.cycle()
    cc0 = c0 if c0.ds['time'].size==12 else c0.cycle()
    rmx0 = rc0.maxMonth()
    cmx0 = cc0.maxMonth()
    rmx0.setAttr("longname","Month of Maximum")
    cmx0.setAttr("longname","Month of Maximum")

    # phase shift on nested grid
    rmx,cmx = rmx0.nestSpatialGrids(cmx0)
    ps = cmx-rmx

    # manually fix the phase shift to [-6,+6]
    attrs = ps.ds[ps.varname].attrs
    ps.ds[ps.varname] = xr.where(ps.ds[ps.varname]<-6,ps.ds[ps.varname]+12,ps.ds[ps.varname])
    ps.ds[ps.varname] = xr.where(ps.ds[ps.varname]>+6,ps.ds[ps.varname]-12,ps.ds[ps.varname])
    ps.ds[ps.varname].attrs = attrs
    ps.setAttr("longname","Phase Shift")

    # compute score
    score = Variable(da = xr.apply_ufunc(lambda a: 1-np.abs(a)/6,ps.ds[ps.varname]),
                     varname = "shiftscore_map_of_%s" % v,
                     cell_measure = ps.ds['cell_measure'] if 'cell_measure' in ps.ds else None)
    score.ds[score.varname].attrs['units'] ='1'
    score.setAttr("longname","Seasonal Cycle Score")

    # collect output for intermediate files
    r_plot = {
        'phase_map_of_%s' % v: rmx0
    }
    c_plot = {
        'phase_map_of_%s' % v: cmx0,
        'shift_map_of_%s' % v: ps,
        'shiftscore_map_of_%s' % v: score
    }
    df = []
    for region in regions:
        r_plot['cycle_of_%s_over_%s' % (v,region)] = rc0.integrate(sdim,mean=True,region=region)
        c_plot['cycle_of_%s_over_%s' % (v,region)] = cc0.integrate(sdim,mean=True,region=region)
        s = ps.integrate(sdim,mean=True,region=region)
        df.append(['model',str(region),aname,'Phase Shift','scalar',s.units(),float(s.ds[s.varname].values)])
        s = score.integrate(sdim,mean=True,region=region)
        df.append(['model',str(region),aname,'Seasonal Cycle Score','score',s.units(),float(s.ds[s.varname].values)])
    df = pd.DataFrame(df,columns=['Model','Region','Analysis','ScalarName','ScalarType','Units','Data'])
    r_plot,c_plot = add_analysis_name(aname,r_plot,c_plot)
    return r_plot,c_plot,df

def ScoreSpatialDistribution(r0,c0,r=None,c=None,regions=[None]):
    """

    """
    aname = "Spatial Distribution"
    v = r0.varname.split("_")[0]
    if r0.temporal(): r0 = r0.integrate(dim='time',mean=True)
    if c0.temporal(): c0 = c0.integrate(dim='time',mean=True)
    r,c = pick_grid_aligned(r0,c0,r,c)
    df = []; r_plot = {}
    for region in regions:
        std0 = r.std(dim='space',region=region)
        std  = c.std(dim='space',region=region)
        corr = r.correlation(c,'space',region=region)
        df.append(['Reference',str(region),aname,'Spatial Standard Deviation','scalar',r.units(),std0])
        df.append([    'model',str(region),aname,'Spatial Standard Deviation','scalar',r.units(),std])
        df.append([    'model',str(region),aname,'Spatial Correlation'       ,'scalar','1',corr])
        std  /= std0
        score = 2*(1+corr)/((std+1/std)**2)
        df.append([    'model',str(region),aname,'Spatial Distribution Score','score' ,'1',score])

    # Note: Plots and html pages are generated automatically from the
    # data in the netCDF files. In this case, we have made a custom
    # plot here. But we still need to add an entry that we will flag
    # as 'rendered'. This will get the figure added to the html page
    # in the right section.
    d = r0.integrate(dim='space',mean=True)
    d.setAttr("rendered",1)
    d.setAttr("longname","Spatial Distribution")
    n = "sd_of_%s" % (v)
    d.ds = d.ds.rename({d.varname:n})
    d.varname = n
    r_plot[n] = d
    r_plot,_ = add_analysis_name(aname,r_plot,{})
    df = pd.DataFrame(df,columns=['Model','Region','Analysis','ScalarName','ScalarType','Units','Data'])
    return r_plot,{},df

class Confrontation(object):

    def __init__(self,**kwargs):
        """
        source
        variable
        unit
        regions
        master
        path
        cmap
        """
        self.source   = kwargs.get(  "source",None)
        self.variable = kwargs.get("variable",None)
        self.unit     = kwargs.get(    "unit",None)
        self.regions  = kwargs.get( "regions",[None])
        self.master   = kwargs.get(  "master",True)
        self.path     = kwargs.get(    "path","./")
        self.cmap     = kwargs.get(    "cmap",None)
        self.df_errs  = kwargs.get( "df_errs",None)
        self.df_plot  = None
        self.df_scalar = None
        assert self.source is not None
        if not os.path.isfile(self.source):
            msg = "Cannot find the source, tried looking here: '%s'" % self.source
            raise ValueError(msg)
        if not os.path.isdir(self.path): os.makedirs(self.path)

    def stageData(self,m):
        """

        """
        r = Variable(filename=self.source,varname=self.variable)
        if self.unit is not None: r.convert(self.unit)
        t0,tf = r.timeBounds()
        if type(t0) != str: t0 = str(t0.values)
        if type(tf) != str: tf = str(tf.values)
        c = m.getVariable(self.variable,t0=t0,tf=tf)
        c.convert(r.units())
        r,c = make_time_comparable(r,c)
        r,c = trim_time(r,c)
        r,c = adjust_lon(r,c)
        if r.sites() and c.spatial(): c = c.extractSites(r)
        return r,c

    def confront(self,m,**kwargs):
        """
        skip_bias
        skip_rmse
        skip_cycle
        skip_sd
        """
        # options
        skip_bias  = kwargs.get( 'skip_bias',False)
        skip_rmse  = kwargs.get( 'skip_rmse',False)
        skip_cycle = kwargs.get('skip_cycle',False)
        skip_sd    = kwargs.get(   'skip_sd',False)

        # initialize, detect what analyses are inappropriate
        r0,c0 = self.stageData(m)
        if not r0.temporal():
            skip_rmse  = True
            skip_cycle = True
        if not r0.spatial():
            skip_sd = True
        rplot = {}; cplot = {}; dfm = []

        # bias scoring
        if not skip_bias:
            rp,cp,df = ScoreBias(r0,c0,regions=self.regions,df_errs=self.df_errs)
            rplot.update(rp); cplot.update(cp); dfm.append(df)

        # rmse scoring
        if not skip_rmse:
            rp,cp,df = ScoreRMSE(r0,c0,regions=self.regions,df_errs=self.df_errs)
            rplot.update(rp); cplot.update(cp); dfm.append(df)

        # cycle scoring
        if not skip_cycle:
            rp,cp,df = ScoreCycle(r0,c0,regions=self.regions)
            rplot.update(rp); cplot.update(cp); dfm.append(df)

        # spatial distribution scoring
        if not skip_sd:
            name = 'timeint_of_%s' % self.variable
            ri = rplot[name] if name in rplot else r0
            ci = cplot[name] if name in cplot else c0
            rp,cp,df = ScoreSpatialDistribution(ri,ci,regions=self.regions)
            rplot.update(rp); cplot.update(cp); dfm.append(df)

        # compute overall score and output
        dfm = pd.concat([df for df in dfm if len(df)>0],ignore_index=True)
        dfm.loc[dfm.Model=='model','Model'] = m.name
        dfm = overall_score(dfm)
        dfm.to_csv(os.path.join(self.path,"%s.csv" % m.name),index=False)

        # output maps and curves
        ds = sanitize_into_dataset(cplot)
        ds.attrs = {'name':m.name,'color':m.color}
        ds.to_netcdf(os.path.join(self.path,"%s.nc" % m.name))
        if self.master:
            ds = sanitize_into_dataset(rplot)
            ds.attrs = {'name':'Reference','color':(0,0,0)}
            ds.to_netcdf(os.path.join(self.path,"Reference.nc"))

    def _plot(self,m=None):
        """

        """
        name = "Reference" if m is None else m.name
        if self.df_plot is None:
            self.df_plot = generate_plot_database(glob.glob(os.path.join(self.path,"*.nc")),cmap=self.cmap)

        # Map plots
        df = self.df_plot[(self.df_plot.Model==name) & ( (self.df_plot.IsSpace==True) |
                                                         (self.df_plot.IsSite ==True) )]
        for i,r in df.iterrows():
            v = Variable(filename=r['Filename'],varname=r['Variable'])
            for region in self.regions:
                v.plot(cmap=r['Colormap'],vmin=r['Plot Min'],vmax=r['Plot Max'],region=region,tight_layout=True)
                path = os.path.join(self.path,"%s_%s_%s.png" % (name,str(region),r['Variable'].split("_")[0]))
                plt.gca().set_title(name + " " + r['Longname'])
                plt.gcf().savefig(path)
                plt.close()

    def plotReference(self):
        """

        """
        if self.master: self._plot()

    def plotModel(self,m):
        """

        """
        self._plot(m)

    def plotComposite(self,M):
        """

        """
        if not self.master: return
        if self.df_scalar is None:
            self.df_scalar = generate_scalar_database(glob.glob(os.path.join(self.path,"*.csv")))
        dfs = self.df_scalar

        # Spatial distribution Taylor plot
        clrs = { m.name: m.color for m in M }
        if 'Spatial Distribution' in dfs['Analysis'].unique():
            df = dfs[dfs['Analysis']=='Spatial Distribution']
            for region in df['Region'].unique():
                dfr = df[df['Region']==region]
                r = dfr[(dfr['Model']=='Reference')]
                if len(r) != 1: continue
                r = r.iloc[0]
<<<<<<< HEAD

                # determine range of standard deivation in Taylor plot
                rng = dfr.loc[dfr['ScalarName']=='Spatial Standard Deviation','Data']/r['Data']
                pad = 0.1*(rng.max()-rng.min())
                rng = rng.append(pd.Series([rng.max()+pad,1.5,0.5,rng.min()-pad]))

                fig,[ax0,ax1] = plt.subplots(ncols=2,figsize=(6,5),dpi=200,gridspec_kw={'width_ratios': [4, 1]},tight_layout=True)
                td = TaylorDiagram(r['Data'],fig=fig,rect=121,label="Reference",srange=(rng.min(),rng.max()))
                for model in dfr['Model'].unique():
                    c = dfr[(dfr['Model']==model)]
=======
                fig,[ax0,ax1] = plt.subplots(ncols=2,figsize=(6,5),dpi=200,gridspec_kw={'width_ratios': [4, 1]})
                td = TaylorDiagram(r['Data'],fig=fig,rect=121,label="Reference",srange=(0.5,1.5))
                for model in df['Model'].unique():
                    c = df[(df['Model']==model) & (df['Region']==region)]
>>>>>>> de4fec4f
                    if len(c) != 3: continue
                    td.add_sample(c[c['ScalarName']=='Spatial Standard Deviation']['Data'],
                                  c[c['ScalarName']==       'Spatial Correlation']['Data'],
                                  marker='o', ms=7, ls='', mfc=clrs[model], mec=clrs[model], label=model)
                td.add_grid()
                contours = td.add_contours(colors='0.8')
                plt.clabel(contours, inline=1, fontsize=10, fmt='%.1f')
                ax1.legend(td.samplePoints,
                           [ p.get_label() for p in td.samplePoints ],
                           numpoints=1, prop=dict(size='small'), loc='upper right')
                ax0.axis('off'); ax1.axis('off')
                fig.suptitle("Spatial Distribution")
                path = os.path.join(self.path,"Reference_%s_sd.png" % (str(region)))
                fig.savefig(path)
                plt.close()

    def generateHTML(self):
        """

        """
        if not self.master: return
        if self.df_plot is None:
            self.df_plot = generate_plot_database(glob.glob(os.path.join(self.path,"*.nc")),cmap=self.cmap)
        if self.df_scalar is None:
            self.df_scalar = generate_scalar_database(glob.glob(os.path.join(self.path,"*.csv")))
        dfp = self.df_plot
        dfs = self.df_scalar
        html = generate_dataset_html(dfp,dfs,self.source,self.variable)
        with open(os.path.join(self.path,"index.html"),mode='w') as f:
            f.write(html)


def assign_model_colors(M):
    """Later migrate this elsewhere.

    """
    n = len(M)
    if n <= 10:
        clrs = np.asarray(plt.get_cmap("tab10").colors)
    elif n <= 20:
        clrs = np.asarray(plt.get_cmap("tab20").colors)
    elif n <= 40:
        clrs = np.vstack([plt.get_cmap("tab20b").colors,plt.get_cmap("tab20c").colors])
    else:
        msg = "We only have 40 colors to assign to models"
        raise ValueError(msg)
    for i,m in enumerate(M):
        m.color = clrs[i]

if __name__ == "__main__":
    from ModelResult import ModelResult
    from Regions import Regions
    import time

    ROOT = os.environ['ILAMB_ROOT']
    Regions().addRegionNetCDF4(os.path.join(ROOT,"DATA/regions/Whittaker.nc"))

    M = [
        ModelResult(os.path.join(ROOT,"MODELS/CMIP5/bcc-csm1-1"   ),name="bcc-csm1-1"   ),
        ModelResult(os.path.join(ROOT,"MODELS/CMIP5/CanESM2"      ),name="CanESM2"      ),
        ModelResult(os.path.join(ROOT,"MODELS/CMIP5/CESM1-BGC"    ),name="CESM1-BGC"    ),
        ModelResult(os.path.join(ROOT,"MODELS/CMIP5/GFDL-ESM2G"   ),name="GFDL-ESM2G"   ),
        ModelResult(os.path.join(ROOT,"MODELS/CMIP5/IPSL-CM5A-LR" ),name="IPSL-CM5A-LR" ),
        ModelResult(os.path.join(ROOT,"MODELS/CMIP5/MIROC-ESM"    ),name="MIROC-ESM"    ),
        ModelResult(os.path.join(ROOT,"MODELS/CMIP5/MPI-ESM-LR"   ),name="MPI-ESM-LR"   ),
        ModelResult(os.path.join(ROOT,"MODELS/CMIP5/NorESM1-ME"   ),name="NorESM1-ME"   ),
        ModelResult(os.path.join(ROOT,"MODELS/CMIP5/HadGEM2-ES"   ),name="UK-HadGEM2-ES"),
        ModelResult(os.path.join(ROOT,"MODELS/CMIP6/BCC-CSM2-MR"  ),name="BCC-CSM2-MR"  ),
        ModelResult(os.path.join(ROOT,"MODELS/CMIP6/CanESM5"      ),name="CanESM5"      ),
        ModelResult(os.path.join(ROOT,"MODELS/CMIP6/CESM2"        ),name="CESM2"        ),
        ModelResult(os.path.join(ROOT,"MODELS/CMIP6/GFDL-ESM4"    ),name="GFDL-ESM4"    ),
        ModelResult(os.path.join(ROOT,"MODELS/CMIP6/IPSL-CM6A-LR" ),name="IPSL-CM6A-LR" ),
        ModelResult(os.path.join(ROOT,"MODELS/CMIP6/MIROC-ES2L"   ),name="MIROC-ES2L"   ),
        ModelResult(os.path.join(ROOT,"MODELS/CMIP6/MPI-ESM1.2-HR"),name="MPI-ESM1.2-HR"),
        ModelResult(os.path.join(ROOT,"MODELS/CMIP6/NorESM2-LM"   ),name="NormESM2-LM"  ),
        ModelResult(os.path.join(ROOT,"MODELS/CMIP6/UKESM1-0-LL"  ),name="UKESM1-0-LL"  ),
    ]
    M = [ModelResult(os.path.join(ROOT,"MODELS/CMIP6/CESM2"        ),name="CESM2"        )]
    print("Initialize models...")
    for m in M:
        m.findFiles()
        m.getGridInformation()
        print("  ",m.name)
    assign_model_colors(M)

    df = pd.read_pickle('cmip5v6_errors.pkl')
    C = [Confrontation(source = os.path.join(ROOT,"DATA/gpp/FLUXNET2015/gpp.nc"),
                       variable = "gpp",
                       unit = "g m-2 d-1",
                       regions = [None,"euro"],
                       cmap = "Greens",
                       path = "./_build/gpp/FLUXNET2015",
                       df_errs = df),
         Confrontation(source = os.path.join(ROOT,"DATA/gpp/FLUXCOM/gpp.nc"),
                       variable = "gpp",
                       unit = "g m-2 d-1",
                       regions = [None,"euro"],
                       cmap = "Greens",
                       path = "./_build/gpp/FLUXCOM",
                       df_errs = df)]
    for c in C:
        print(c.source,c.variable)
        for m in M:
            t0 = time.time()
            print("  %20s" % (m.name),end=' ',flush=True)
            try:
                c.confront(m,skip_bias=False,skip_rmse=False,skip_cycle=False,skip_sd=False)
                dt = time.time()-t0
                print("%.0f" % dt)
            except:
                print("fail")
        for m in M:
            t0 = time.time()
            print("  %20s" % (m.name),end=' ',flush=True)
            c.plotModel(m)
            dt = time.time()-t0
            print("%.0f" % dt)
        c.plotComposite(M)
        c.plotReference()
        c.generateHTML()<|MERGE_RESOLUTION|>--- conflicted
+++ resolved
@@ -578,7 +578,6 @@
                 r = dfr[(dfr['Model']=='Reference')]
                 if len(r) != 1: continue
                 r = r.iloc[0]
-<<<<<<< HEAD
 
                 # determine range of standard deivation in Taylor plot
                 rng = dfr.loc[dfr['ScalarName']=='Spatial Standard Deviation','Data']/r['Data']
@@ -589,12 +588,6 @@
                 td = TaylorDiagram(r['Data'],fig=fig,rect=121,label="Reference",srange=(rng.min(),rng.max()))
                 for model in dfr['Model'].unique():
                     c = dfr[(dfr['Model']==model)]
-=======
-                fig,[ax0,ax1] = plt.subplots(ncols=2,figsize=(6,5),dpi=200,gridspec_kw={'width_ratios': [4, 1]})
-                td = TaylorDiagram(r['Data'],fig=fig,rect=121,label="Reference",srange=(0.5,1.5))
-                for model in df['Model'].unique():
-                    c = df[(df['Model']==model) & (df['Region']==region)]
->>>>>>> de4fec4f
                     if len(c) != 3: continue
                     td.add_sample(c[c['ScalarName']=='Spatial Standard Deviation']['Data'],
                                   c[c['ScalarName']==       'Spatial Correlation']['Data'],
